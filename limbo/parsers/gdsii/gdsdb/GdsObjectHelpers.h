/**
 * @file   GdsObjectHelpers.h
 * @brief  Various GDSII objects and a top GDSII database 
 * @author Yibo Lin
 * @date   Oct 2016
 */

#ifndef LIMBO_PARSERS_GDSII_GDSDB_GDSOBJECTHELPERS_H
#define LIMBO_PARSERS_GDSII_GDSDB_GDSOBJECTHELPERS_H

#include <cmath>
#include <boost/geometry/strategies/transform.hpp>
#include <limbo/parsers/gdsii/stream/GdsReader.h>
#include <limbo/parsers/gdsii/stream/GdsWriter.h>
#include <limbo/preprocessor/Msg.h>

/// namespace for Limbo.GdsParser 
namespace GdsParser 
{
/// namespace for Limbo.GdsParser.GdsDB 
namespace GdsDB 
{

/// @brief a helper to facilitate actions on different GDSII objects.
/// 
/// Some helper functions to convert base class pointers to derived class pointers.  
/// The basic procedure is to cast the pointer and perform actions 
/// with template classes, we only need to implement copyable action classes. 
struct GdsObjectHelpers
{
    /// @brief API to run the actions over all GDSII objects 
    /// @tparam ActionType action type 
    /// @param type GDSII record 
    /// @param object GDSII object, which will be casted according to GDSII record 
    /// @param action user-defined action function object 
	template <typename ActionType>
	void operator()(::GdsParser::GdsRecords::EnumType type, GdsObject* object, ActionType action) const 
	{
		try
		{
			switch (type)
			{
				case ::GdsParser::GdsRecords::BOUNDARY:
					{
						GdsPolygon* ptr = dynamic_cast<GdsPolygon*>(object); 
						action(type, ptr); 
					}
					break;
				case ::GdsParser::GdsRecords::PATH:
					{
						GdsPath* ptr = dynamic_cast<GdsPath*>(object); 
						action(type, ptr); 
					}
					break;
				case ::GdsParser::GdsRecords::TEXT:
					{
						GdsText* ptr = dynamic_cast<GdsText*>(object); 
						action(type, ptr); 
					}
					break;
				case ::GdsParser::GdsRecords::SREF:
					{
						GdsCellReference* ptr = dynamic_cast<GdsCellReference*>(object); 
						action(type, ptr); 
					}
					break;
				case ::GdsParser::GdsRecords::AREF:
					{
						GdsCellArray* ptr = dynamic_cast<GdsCellArray*>(object); 
						action(type, ptr); 
					}
					break;
				default:
					limboAssertMsg(0, "unsupported type %d\n", type); 
			}
		}
		catch (std::exception& e)
		{
			limboPrint(limbo::kERROR, "exception in action %s: %s\n", action.message().c_str(), e.what()); 
			limboAssert(0);
		}
	}
};

/// an action function for copy a cell 
struct CopyCellObjectAction
{
	std::pair< ::GdsParser::GdsRecords::EnumType, GdsObject*>& target; ///< target cell 

	/// @brief constructor 
    /// @param t target cell 
	CopyCellObjectAction(std::pair< ::GdsParser::GdsRecords::EnumType, GdsObject*>& t) : target(t) {}
	/// @brief copy constructor 
    /// @param rhs a CopyCellObjectAction object 
	CopyCellObjectAction(CopyCellObjectAction const& rhs) : target(rhs.target) {}

    /// @brief API to run the copy action 
    /// @tparam ObjectType GDSII object type 
    /// @param type GDSII record 
    /// @param object GDSII object 
	template <typename ObjectType>
	void operator()(::GdsParser::GdsRecords::EnumType type, ObjectType* object)
	{
		target.first = type;
		target.second = new ObjectType(*object); 
	}

	/// @return a message of action for debug 
	std::string message() const 
	{
		return "CopyCellObjectAction"; 
	}
}; 

/// an action function for delete a cell 
struct DeleteCellObjectAction
{
	std::pair< ::GdsParser::GdsRecords::EnumType, GdsObject*>& target; ///< target cell 

	/// @brief constructor 
    /// @param t target cell 
	DeleteCellObjectAction(std::pair< ::GdsParser::GdsRecords::EnumType, GdsObject*>& t) : target(t) {}
	/// @brief copy constructor 
    /// @param rhs a CopyCellObjectAction object 
	DeleteCellObjectAction(DeleteCellObjectAction const& rhs) : target(rhs.target) {}

    /// @brief API to run the copy action 
    /// @tparam ObjectType GDSII object type 
    /// @param object GDSII object 
	template <typename ObjectType>
	void operator()(::GdsParser::GdsRecords::EnumType /*type*/, ObjectType* object)
	{
		delete object; 
	}

	/// @return a message of action for debug 
	std::string message() const 
	{
		return "DeleteCellObjectAction"; 
	}
}; 

/// an action function for write a cell 
/// @tparam GdsWriterType object writer type 
template <typename GdsWriterType>
struct WriteCellObjectAction
{
	GdsWriterType const& writer; ///< wrapper of GDSII writer which will invoke ::GdsParser::GdsWriter to write 
	::GdsParser::GdsWriter& gdsWriter; ///< GDSII writer 
	std::pair< ::GdsParser::GdsRecords::EnumType, GdsObject*> const& target; ///< target object 

	/// @brief constructor 
    /// @param w GDSII object writer 
    /// @param gw GDSII writer 
    /// @param t target object 
	WriteCellObjectAction(GdsWriterType const& w, ::GdsParser::GdsWriter& gw, std::pair< ::GdsParser::GdsRecords::EnumType, GdsObject*> const& t) : writer(w), gdsWriter(gw), target(t) {}
	/// @brief copy constructor 
    /// @param rhs a WriteCellObjectAction object 
	WriteCellObjectAction(WriteCellObjectAction const& rhs) : writer(rhs.writer), gdsWriter(rhs.gdsWriter), target(rhs.target) {}

    /// @brief API to run the writing action 
    /// @tparam ObjectType object type 
    /// @param object GDSII object 
	template <typename ObjectType>
	void operator()(::GdsParser::GdsRecords::EnumType /*type*/, ObjectType* object)
	{
		writer.write(gdsWriter, *object); 
	}

	/// @return a message of action for debug 
	std::string message() const 
	{
		return "WriteCellObjectAction"; 
	}
}; 

/// @namespace GdsParser::GdsDB::ExtractCellObjectActionDetails 
/// @brief Detailed action functions for extract objects of a cell 
namespace ExtractCellObjectActionDetails 
{

/// default action is to copy objects 
/// @tparam ObjectType GDSII object type 
/// @param targetCell target cell 
/// @param type GDSII record 
/// @param object GDSII object in the cell 
template <typename ObjectType>
inline void extract(GdsDB const& /*gdsDB*/, GdsCell const& /*srcCell*/, GdsCell& targetCell, ::GdsParser::GdsRecords::EnumType type, ObjectType* object)
{
	ObjectType* ptr = new ObjectType (*object); 
	targetCell.objects().push_back(std::make_pair(type, ptr)); 
}

/// specialization for SREF 
/// @param gdsDB GDSII database 
/// @param srcCell source cell with the SREF object 
/// @param targetCell target cell 
/// @param type GDSII record 
/// @param object the GDSII SREF object in the cell 
template <>
inline void extract<GdsCellReference>(GdsDB const& gdsDB, GdsCell const& srcCell, GdsCell& targetCell, ::GdsParser::GdsRecords::EnumType type, GdsCellReference* object)
{
	limboAssert(type == ::GdsParser::GdsRecords::SREF);
	limboAssertMsg(srcCell.name() != object->refCell(), "self reference of cell %s", srcCell.name().c_str());
	GdsCell const* refCell = gdsDB.getCell(object->refCell()); 
	limboAssertMsg(refCell, "failed to find reference cell %s", object->refCell().c_str());
	// generate a new cell from reference 
	GdsCell cell = object->extractCellRef(gdsDB, *refCell); 
	// directly append object pointers to target cell 
	targetCell.objects().insert(targetCell.objects().end(), cell.objects().begin(), cell.objects().end()); 
	// must clear the list, otherwise, the pointers are destroyed 
	cell.objects().clear(); 
}

/// specialization for AREF 
/// @param type GDSII record 
/// @todo finish extraction of GDSII AREF 
template <>
inline void extract<GdsCellArray>(GdsDB const& /*gdsDB*/, GdsCell const& /*srcCell*/, GdsCell& /*targetCell*/, ::GdsParser::GdsRecords::EnumType type, GdsCellArray* /*object*/)
{
	limboAssert(type == ::GdsParser::GdsRecords::AREF);
	limboAssertMsg(0, "not implemented yet"); 
}

} // namespace ExtractCellObjectActionDetails

/// @brief Action function object to extract cell. 
/// 
/// Given GDSII database and source cell, construct a target cell with all the SREF and AREF replaced as copies   
struct ExtractCellObjectAction
{
	GdsDB const& gdsDB; ///< GDSII database 
	GdsCell const& srcCell; ///< source cell 
	GdsCell& targetCell; ///< target cell 

	/// @brief constructor 
    /// @param db GDSII database 
    /// @param sc source cell 
    /// @param tc target cell 
	ExtractCellObjectAction(GdsDB const& db, GdsCell const& sc, GdsCell& tc) : gdsDB(db), srcCell(sc), targetCell(tc) {}
	/// @brief copy constructor 
    /// @param rhs an object 
	ExtractCellObjectAction(ExtractCellObjectAction const& rhs) : gdsDB(rhs.gdsDB), srcCell(rhs.srcCell), targetCell(rhs.targetCell) {}

    /// @brief API to run the extraction 
    /// 
	/// Since template specialization for member function is not supported 
	/// I have to use external function within a namespace @ref GdsParser::GdsDB::ExtractCellObjectActionDetails
    /// 
    /// @param type GDSII record 
    /// @param object GDSII object 
	template <typename ObjectType>
	void operator()(::GdsParser::GdsRecords::EnumType type, ObjectType* object)
	{
		ExtractCellObjectActionDetails::extract(gdsDB, srcCell, targetCell, type, object);
	}

	/// @return a message of action for debug 
	std::string message() const 
	{
		return "ExtractCellObjectAction"; 
	}
};

/// @namespace GdsParser::GdsDB::ApplyCellReferenceActionDetails 
/// @brief An action function to apply changes to a copied cell reference. 
/// It contains various transformers. 
namespace ApplyCellReferenceActionDetails 
{

/// @brief Translate operation 
template<typename PointType>
struct Translate 
{
	PointType offset; ///< offset 

    /// @brief constructor 
    /// @param o offset 
	Translate(PointType const& o) : offset(o) {}

    /// @brief API to run operation.
    /// @param p given position and perform operation on the position 
	void operator()(PointType& p) const 
	{
		p = gtl::construct<PointType>(p.x()+offset.x(), p.y()+offset.y());
	}
};
/// @brief Rotate operation 
template<typename PointType>
struct Rotate 
{
	double angle; ///< angle 
	double cosAngle; ///< cosine value of angle 
	double sinAngle; ///< sine value of angle 

    /// @brief constructor 
    /// @param a angle 
	Rotate(double a) : angle(a) 
	{
		cosAngle = cos(angle/180.0*M_PI);
		sinAngle = sin(angle/180.0*M_PI);
	}

    /// @brief API to run operation.  
	/// Transformation matrix \n
	/// cos(theta) -sin(theta) \n
	/// sin(theta) cos(theta)
    /// @param p given position and perform operation on the position 
	void operator()(PointType& p) const 
	{
<<<<<<< HEAD
		p = gtl::construct<GdsCellReference::point_type>(
				std::round(p.x()*cosAngle - p.y()*sinAngle), 
				std::round(p.x()*sinAngle + p.y()*cosAngle)
=======
		p = gtl::construct<PointType>(
				p.x()*cosAngle - p.y()*sinAngle, 
				p.x()*sinAngle + p.y()*cosAngle
>>>>>>> 344e19f4
				);
	}
};
/// @brief Scale magnification 
template<typename PointType>
struct MagScale 
{
	double scaleX; ///< scale x 
	double scaleY; ///< scale y 

    /// @brief constructor
    /// @param sx scale x
    /// @param sy scale y 
	MagScale(double sx, double sy) : scaleX(sx), scaleY(sy) {}

    /// @brief API to run operation 
    /// @param p given position and perform operation on the position 
	void operator()(PointType& p) const 
	{
<<<<<<< HEAD
		p = gtl::construct<GdsCellReference::point_type>(std::round(p.x()*scaleX),
                                                     std::round(p.y()*scaleY));
=======
		p = gtl::construct<PointType>(p.x()*scaleX, p.y()*scaleY);
>>>>>>> 344e19f4
	}
};
/// @brief X reflection 
template<typename PointType>
struct XReflection
{
    /// @brief API to run operation. 
    /// @param p given position and perform operation on the position 
	void operator()(PointType& p) const 
	{
		p = gtl::construct<PointType>(p.x(), -p.y());
	}
};

/// @brief Transform operation over an array 
/// @tparam Iterator iterator to object 
/// @tparam TransformerType transformer type 
/// @param first, last begin and end iterator to object 
/// @param transform transform function object 
template <typename Iterator, typename TransformerType>
inline void transform(Iterator first, Iterator last, TransformerType transform)
{
	for (; first != last; ++first)
		transform(*first);
}

/// @brief copy points of objects to array 
/// @tparam ObjectType GDSII object type 
/// @param vPoint reference to point array 
/// @param object GDSII object 
template <typename ObjectType>
inline void copyToArray(std::vector<GdsCellReference::point_type>& vPoint, ObjectType* object)
{
	vPoint.assign(object->begin(), object->end());
}
/// @brief copy points of objects to array 
/// @param vPoint reference to point array 
/// @param object GDSII object 
template <>
inline void copyToArray<GdsText>(std::vector<GdsCellReference::point_type>& vPoint, GdsText* object)
{
	vPoint.assign(1, object->position());
}
/// @brief copy points of objects from array 
/// @tparam ObjectType GDSII object type 
/// @param vPoint point array 
/// @param object GDSII object 
template <typename ObjectType>
inline void copyFromArray(std::vector<GdsCellReference::point_type> const& vPoint, ObjectType* object)
{
	object->set(vPoint.begin(), vPoint.end());
}
/// @brief copy points of objects from array 
/// @param vPoint point array 
/// @param object GDSII object 
template <>
inline void copyFromArray<GdsText>(std::vector<GdsCellReference::point_type> const& vPoint, GdsText* object)
{
	object->setPosition(vPoint.front());
}

/// @brief apply cell reference 
/// @tparam ObjectType GDSII object type 
/// @param cellRef CREF object 
/// @param object GDSII object 
template <typename ObjectType>
inline void apply(GdsCellReference const& cellRef, ObjectType* object)
{
	std::vector<GdsCellReference::point_type> vPoint; 
	std::vector<GdsCellReference::float_point_type> vFloatPoint; 
	copyToArray(vPoint, object);
  // copy to temporary float point array 
  // use float point type to avoid numerical issues 
  vFloatPoint.reserve(vPoint.size());
  for (std::vector<GdsCellReference::point_type>::const_iterator it = vPoint.begin(); it != vPoint.end(); ++it)
  {
    vFloatPoint.push_back(gtl::construct<GdsCellReference::float_point_type>(it->x(), it->y())); 
  }
	// the order must be kept according to the manual 
	// strans
	if (cellRef.strans() != std::numeric_limits<int>::max() && (cellRef.strans() & 0x8000)) // apply x reflection 
	{
		transform(vFloatPoint.begin(), vFloatPoint.end(), XReflection<GdsCellReference::float_point_type>()); 
	}
	// magnification, magnification bit in strans must be set to 1 (KLayout does not honor this bit) 
	if (/*(cellRef.strans() & 0x4) &&*/ cellRef.magnification() != std::numeric_limits<double>::max())
	{
		transform(vFloatPoint.begin(), vFloatPoint.end(), MagScale<GdsCellReference::float_point_type>(cellRef.magnification(), cellRef.magnification())); 
	}
	// angle, angle bit in strans must be set to 1 (KLayout does not honor this bit)
	if (/*(cellRef.strans() & 0x2) &&*/ cellRef.angle() != std::numeric_limits<double>::max())
	{
		transform(vFloatPoint.begin(), vFloatPoint.end(), Rotate<GdsCellReference::float_point_type>(cellRef.angle())); 
	}
	// position offset 
	if (cellRef.position().x() != std::numeric_limits<int>::max() && cellRef.position().y() != std::numeric_limits<int>::max())
	{
		transform(vFloatPoint.begin(), vFloatPoint.end(), Translate<GdsCellReference::float_point_type>(cellRef.position())); 
	}

  // copy back 
  vPoint.clear();
  for (std::vector<GdsCellReference::float_point_type>::const_iterator it = vFloatPoint.begin(); it != vFloatPoint.end(); ++it)
  {
    vPoint.push_back(gtl::construct<GdsCellReference::point_type>(round(it->x()), round(it->y()))); 
  }
	copyFromArray(vPoint, object);
}

/// @brief no reference to cell reference; it should not reach here 
template <>
inline void apply<GdsCellReference>(GdsCellReference const& /*cellRef*/, GdsCellReference* /*object*/)
{
	limboAssertMsg(0, "should not arrive here"); 
}

/// @brief no reference to cell array; it should not reach here 
template <>
inline void apply<GdsCellArray>(GdsCellReference const& /*cellRef*/, GdsCellArray* /*object*/)
{
	limboAssertMsg(0, "should not arrive here"); 
}

} // namespace ApplyCellReferenceActionDetails

/// @brief Apply cell reference action. 
/// It needs to call functions in @ref GdsParser::GdsDB::ApplyCellReferenceActionDetails
struct ApplyCellReferenceAction
{
	GdsCellReference const& cellRef; ///< CREF object 

	/// @brief constructor 
    /// @param cr CREF object 
	ApplyCellReferenceAction(GdsCellReference const& cr) : cellRef(cr) {}
	/// copy constructor 
    /// @param rhs an ApplyCellReferenceAction object 
	ApplyCellReferenceAction(ApplyCellReferenceAction const& rhs) : cellRef(rhs.cellRef) {}

    /// @brief API to run the action 
    /// @tparam ObjectType GDSII object type 
    /// @param object GDSII object 
	template <typename ObjectType>
	void operator()(::GdsParser::GdsRecords::EnumType /*type*/, ObjectType* object)
	{
		ApplyCellReferenceActionDetails::apply(cellRef, object);
	}

	/// @return a message of action for debug 
	std::string message() const 
	{
		return "ApplyCellReferenceAction"; 
	}
};

} // namespace GdsDB
} // namespace GdsParser

#endif<|MERGE_RESOLUTION|>--- conflicted
+++ resolved
@@ -308,15 +308,9 @@
     /// @param p given position and perform operation on the position 
 	void operator()(PointType& p) const 
 	{
-<<<<<<< HEAD
-		p = gtl::construct<GdsCellReference::point_type>(
-				std::round(p.x()*cosAngle - p.y()*sinAngle), 
-				std::round(p.x()*sinAngle + p.y()*cosAngle)
-=======
 		p = gtl::construct<PointType>(
 				p.x()*cosAngle - p.y()*sinAngle, 
 				p.x()*sinAngle + p.y()*cosAngle
->>>>>>> 344e19f4
 				);
 	}
 };
@@ -336,12 +330,7 @@
     /// @param p given position and perform operation on the position 
 	void operator()(PointType& p) const 
 	{
-<<<<<<< HEAD
-		p = gtl::construct<GdsCellReference::point_type>(std::round(p.x()*scaleX),
-                                                     std::round(p.y()*scaleY));
-=======
 		p = gtl::construct<PointType>(p.x()*scaleX, p.y()*scaleY);
->>>>>>> 344e19f4
 	}
 };
 /// @brief X reflection 
